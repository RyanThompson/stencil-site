{
  "name": "@stencil/stencil-site",
  "private": true,
  "version": "0.0.1",
  "description": "Stencil Site",
  "scripts": {
    "build": "npm run site.structure && npm run docs && stencil build --prerender",
    "docs": "tsc --p ./scripts && node ./scripts/markdown-to-html",
    "deploy.next": "node scripts/copy-robots.js --next && firebase deploy --project next --token=$FIREBASE_DEPLOY_TOKEN",
    "deploy.prod": "node scripts/copy-robots.js --prod && firebase deploy --project production --token=$FIREBASE_DEPLOY_TOKEN",
    "prerender": "stencil build --prerender",
    "site.structure": "tsc --p ./scripts && node ./scripts/site-structure",
    "start": "npm run site.structure && npm run docs && stencil build --dev --watch --serve"
  },
  "devDependencies": {
<<<<<<< HEAD
    "@stencil/core": "^1.0.0-alpha.9",
    "@stencil/router": "^0.3.4-2",
    "@stencil/state-tunnel": "^0.0.9-5",
=======
    "@stencil/core": "^0.17.0",
    "@stencil/router": "^0.3.1",
    "@stencil/state-tunnel": "0.0.9-1",
>>>>>>> 2c6ec94e
    "@stencil/utils": "0.0.5",
    "@types/glob": "^7.1.1",
    "@types/marked": "^0.6.2",
<<<<<<< HEAD
    "@types/prismjs": "^1.9.1",
=======
    "@types/prismjs": "1.9.0",
>>>>>>> 2c6ec94e
    "copy-text-to-clipboard": "^1.0.4",
    "firebase-tools": "^6.6.0",
    "front-matter": "^3.0.1",
    "glob": "^7.1.3",
    "marked": "^0.6.2",
    "node-fetch": "^2.3.0",
    "prismjs": "1.15.0"
  },
  "author": "Ionic Team",
  "license": "MIT",
  "repository": {
    "type": "git",
    "url": "git+https://github.com/ionic-team/stencil-site.git"
  },
  "bugs": {
    "url": "https://github.com/ionic-team/stencil-site"
  },
  "homepage": "https://stenciljs.com/"
}<|MERGE_RESOLUTION|>--- conflicted
+++ resolved
@@ -13,23 +13,13 @@
     "start": "npm run site.structure && npm run docs && stencil build --dev --watch --serve"
   },
   "devDependencies": {
-<<<<<<< HEAD
     "@stencil/core": "^1.0.0-alpha.9",
     "@stencil/router": "^0.3.4-2",
     "@stencil/state-tunnel": "^0.0.9-5",
-=======
-    "@stencil/core": "^0.17.0",
-    "@stencil/router": "^0.3.1",
-    "@stencil/state-tunnel": "0.0.9-1",
->>>>>>> 2c6ec94e
     "@stencil/utils": "0.0.5",
     "@types/glob": "^7.1.1",
     "@types/marked": "^0.6.2",
-<<<<<<< HEAD
     "@types/prismjs": "^1.9.1",
-=======
-    "@types/prismjs": "1.9.0",
->>>>>>> 2c6ec94e
     "copy-text-to-clipboard": "^1.0.4",
     "firebase-tools": "^6.6.0",
     "front-matter": "^3.0.1",
