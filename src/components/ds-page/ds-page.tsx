--- conflicted
+++ resolved
@@ -70,11 +70,7 @@
             <h4>Custom pricing</h4>
             <ul>
               <li><i>Everything in Stencil OSS +</i></li>
-<<<<<<< HEAD
               <li><a href="#libraries">Generate libraries for Angular, React, and Vue</a></li>
-=======
-              <li><a href="#bindings">Generate libraries for Angular, React, and Vue</a></li>
->>>>>>> ba5f5291
               <li><a href="#documentation">Automated Documentation generation</a></li>
               <li><a href="#testing">Visual Regression testing tools</a></li>
               <li><a href="#accessibility">Accessibility verification tools</a></li>
@@ -98,11 +94,7 @@
               helping teams be successful with their Design System initiatives.
             </p>
           </li>
-<<<<<<< HEAD
           <li id="libraries">
-=======
-          <li id="bindings">
->>>>>>> ba5f5291
             <b>What are Angular, React, and Vue libraries for Stencil?</b>
             <p>
               Stencil builds standard Web Components that run in all modern browsers, with intelligent loading of any 
