contributor-list {
  display: block;
<<<<<<< HEAD
  margin-top: 60px;
}

contributor-list h5 {
  margin: 10px 0;
}


contributor-list ul {
  display: flex;
  flex-direction: row-reverse;
  justify-content: flex-end;
  list-style: none;
  margin: 0;
  padding: 0;
}

contributor-list ul li:not(:last-child){
  margin-left: -10px;
}

contributor-list ul li:hover {
  z-index: 5;
}

contributor-list a {
  transition: transform 50ms ease-out;
  display: inline-block;
  text-align: center;
  text-decoration: none;
  color: var(--color-dodger-blue);
  font-size: 11px;
  border: 0;
}

contributor-list a:hover {
  border: 0;
  transform: scale(1.125);
  z-index: 1;
}

contributor-list .img-wrapper {
  border-radius: 100%;
  display: inline-block;
  overflow: hidden;
  border: 2px solid #fff;
}

contributor-list img {
  display: block;
  width: 45px;
  height: 45px;
=======
}

contributor-list ul.img-list {
  display: flex;
  flex-direction: row-reverse;
  justify-content: flex-end;
  list-style: none;
  margin: 0;
  padding: 0;
}

contributor-list li:not(:last-child) {
  margin-left: -10px;
}

contributor-list img {
  border: solid 2px var(--background);
  border-radius: 50%;
  height: 32px;
  width: 32px;
  border: 2px solid #FFF;
}

contributor-list a.contributor-img {
  display: block;
  border: none;
  transition: transform 50ms ease-out;
}

@media (hover: hover) {
  contributor-list a:hover {
    transform: scale(1.125);
    z-index: 1;
  }
>>>>>>> 655c56af
}<|MERGE_RESOLUTION|>--- conflicted
+++ resolved
@@ -1,6 +1,5 @@
 contributor-list {
   display: block;
-<<<<<<< HEAD
   margin-top: 60px;
 }
 
@@ -50,43 +49,9 @@
 }
 
 contributor-list img {
-  display: block;
-  width: 45px;
-  height: 45px;
-=======
-}
-
-contributor-list ul.img-list {
-  display: flex;
-  flex-direction: row-reverse;
-  justify-content: flex-end;
-  list-style: none;
-  margin: 0;
-  padding: 0;
-}
-
-contributor-list li:not(:last-child) {
-  margin-left: -10px;
-}
-
-contributor-list img {
   border: solid 2px var(--background);
   border-radius: 50%;
   height: 32px;
   width: 32px;
   border: 2px solid #FFF;
-}
-
-contributor-list a.contributor-img {
-  display: block;
-  border: none;
-  transition: transform 50ms ease-out;
-}
-
-@media (hover: hover) {
-  contributor-list a:hover {
-    transform: scale(1.125);
-    z-index: 1;
-  }
->>>>>>> 655c56af
 }