--- conflicted
+++ resolved
@@ -1,10 +1,6 @@
-<<<<<<< HEAD
 import '@stencil/router';
+import { LocationSegments, RouterHistory } from '@stencil/router';
 import { Component, Element, Listen, State, h } from '@stencil/core';
-=======
-import { LocationSegments, RouterHistory } from '@stencil/router';
-import { Component, Element, Listen, State } from '@stencil/core';
->>>>>>> f399fab5
 import SiteProviderConsumer, { SiteState } from '../../global/site-provider-consumer';
 
 @Component({
@@ -12,11 +8,7 @@
   styleUrl: 'app-root.css'
 })
 export class AppRoot {
-<<<<<<< HEAD
-
-=======
   history: RouterHistory = null;
->>>>>>> f399fab5
   elements = [
     'site-header',
     'site-menu',
@@ -40,7 +32,7 @@
       }
     });
   }
-  
+
   setHistory = ({ history }: { history: RouterHistory }) => {
     if (!this.history) {
       this.history = history;
